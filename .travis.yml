language: python
env:
  - TASK_VERSION=v2.1.1
  - TASK_VERSION=v2.1.2
  - TASK_VERSION=v2.2.0
  - TASK_VERSION=v2.3.0
  - TASK_VERSION=v2.4.0
  - TASK_VERSION=v2.4.1
  - TASK_VERSION=v2.4.2
  - TASK_VERSION=v2.4.3
  - TASK_VERSION=v2.4.4
<<<<<<< HEAD
  - TASK_VERSION=v2.5.0
  - TASK_VERSION=2.5.1
=======
  - TASK_VERSION=2.5.0
>>>>>>> 39852751
python:
  - "2.7"
  - "3.3"
  - "3.4"
  - "3.5"
install:
  - pip install -e .
  - pip install coveralls
  - sudo add-apt-repository ppa:ubuntu-toolchain-r/test -y
  - sudo apt-get update -qq
  - sudo apt-get install -qq build-essential cmake uuid-dev g++-4.8
  - sudo update-alternatives --install /usr/bin/g++ g++ /usr/bin/g++-4.8 50
  - git clone https://git.tasktools.org/scm/tm/task.git
  - cd task
  - git checkout $TASK_VERSION
  - git clean -dfx
  - cmake .
  - make
  - sudo make install
  - task --version
before_script:
  - cd $TRAVIS_BUILD_DIR
script:
  - coverage run --source=tasklib setup.py test
after_success:
  - coveralls<|MERGE_RESOLUTION|>--- conflicted
+++ resolved
@@ -9,12 +9,8 @@
   - TASK_VERSION=v2.4.2
   - TASK_VERSION=v2.4.3
   - TASK_VERSION=v2.4.4
-<<<<<<< HEAD
   - TASK_VERSION=v2.5.0
-  - TASK_VERSION=2.5.1
-=======
-  - TASK_VERSION=2.5.0
->>>>>>> 39852751
+  - TASK_VERSION=v2.5.1
 python:
   - "2.7"
   - "3.3"
